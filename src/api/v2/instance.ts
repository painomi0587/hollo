import { and, inArray, isNotNull } from "drizzle-orm";
import { Hono } from "hono";
import metadata from "../../../package.json" with { type: "json" };
import { db } from "../../db";
import { serializeAccountOwner } from "../../entities/account";
import { accountOwners, posts } from "../../schema";

const app = new Hono();

app.get("/", async (c) => {
  const url = new URL(c.req.url);
  const credential = await db.query.credentials.findFirst();
  if (credential == null) return c.notFound();
  const accountOwner = await db.query.accountOwners.findFirst({
    with: { account: { with: { successor: true } } },
    orderBy: accountOwners.id,
  });
  if (accountOwner == null) return c.notFound();
  const languages = await db
    .select({ language: posts.language })
    .from(posts)
    .where(
      and(
        isNotNull(posts.language),
        inArray(
          posts.accountId,
          db.select({ id: accountOwners.id }).from(accountOwners),
        ),
      ),
    )
    .groupBy(posts.language);
  return c.json({
    domain: url.host,
    title: url.host,
    version: metadata.version,
    source_url: "https://github.com/fedify-dev/hollo",
    description: `A Hollo instance at ${url.host}`,
<<<<<<< HEAD
    themeCcolor: "#f8dad1", // TODO: theme color
=======
    theme_color: "#f8dad1", // TODO
>>>>>>> 1e98bdbd
    usage: {
      users: {
        active_month: 0, // TODO
      },
    },
    // TODO: thumbnail
    languages: languages.map(({ language }) => language),
    configuration: {
      // TODO: urls
      accounts: {
        // TODO
        max_featured_tags: 0,
        max_pinned_statuses: 0,
      },
      statuses: {
        // TODO
        max_characters: 10000,
        max_media_attachments: 8,
        characters_reserved_per_url: 256,
      },
      media_attachments: {
        supported_mime_types: [
          "image/jpeg",
          "image/png",
          "image/gif",
          "image/webp",
          "video/mp4",
          "video/webm",
        ],
        image_size_limit: 1024 * 1024 * 32, // 32MiB
        image_matrix_limit: 16_777_216,
        // TODO
        video_size_limit: 1024 * 1024 * 128, // 128MiB
        video_frame_rate_limit: 120,
        video_matrix_limit: 16_777_216,
      },
      polls: {
        max_options: 10,
        max_characters_per_option: 100,
        min_expiration: 60 * 5,
        max_expiration: 60 * 60 * 24 * 14,
      },
      translation: {
        enabled: false,
      },
      // TODO: webpush
      vapid: {
        public_key: "",
      },
    },
    registrations: {
      enabled: false,
      approval_required: true,
      message: null,
    },
    contact: {
      email: credential.email,
      account: serializeAccountOwner(accountOwner, c.req.url),
    },
    rules: [],
    feature_quote: true,
    fedibird_capabilities: [
      "emoji_reaction",
      "enable_wide_emoji",
      "enable_wide_emoji_reaction",
    ],
  });
});

export default app;<|MERGE_RESOLUTION|>--- conflicted
+++ resolved
@@ -35,11 +35,7 @@
     version: metadata.version,
     source_url: "https://github.com/fedify-dev/hollo",
     description: `A Hollo instance at ${url.host}`,
-<<<<<<< HEAD
-    themeCcolor: "#f8dad1", // TODO: theme color
-=======
-    theme_color: "#f8dad1", // TODO
->>>>>>> 1e98bdbd
+    theme_Color: "#f8dad1", // TODO
     usage: {
       users: {
         active_month: 0, // TODO
