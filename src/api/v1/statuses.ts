--- conflicted
+++ resolved
@@ -41,10 +41,7 @@
   toUpdate,
 } from "../../federation/post";
 import { appendPostToTimelines } from "../../federation/timeline";
-<<<<<<< HEAD
-=======
 import { getAccessToken } from "../../oauth/helpers";
->>>>>>> 5563405a
 import {
   type Variables,
   scopeRequired,
