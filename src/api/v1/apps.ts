import { getLogger } from "@logtape/logtape";
import { Hono } from "hono";
import { z } from "zod";
import { db } from "../../db";
<<<<<<< HEAD
=======
import { randomBytes, requestBody } from "../../helpers";
>>>>>>> 5563405a
import { type Variables, tokenRequired } from "../../oauth/middleware";
import {
  type NewApplication,
  type Scope,
  applications,
  scopeEnum,
} from "../../schema";

const logger = getLogger(["hollo", "api", "v1", "apps"]);

const app = new Hono<{ Variables: Variables }>();

const applicationSchema = z.strictObject({
  client_name: z.string().optional(),
  redirect_uris: z
    .union([z.string().trim(), z.array(z.string().trim())])
    .transform((v, ctx) => {
      const uris = Array.isArray(v) ? v : v.split(/\s+/g);
      for (const uri of uris) {
        const parsed = z.string().url().safeParse(uri);
        if (parsed.error != null) {
          for (const error of parsed.error.errors) {
            ctx.addIssue(error);
          }
          return z.NEVER;
        }
      }
      return uris;
    })
    .optional(),
  scopes: z
    .string()
    .trim()
    .transform((v, ctx) => {
      const scopes: Scope[] = [];
      for (const scope of v.split(/\s+/g)) {
        if (!scopeEnum.enumValues.includes(scope as Scope)) {
          ctx.addIssue({
            code: z.ZodIssueCode.invalid_enum_value,
            options: scopeEnum.enumValues,
            received: scope,
          });
          return z.NEVER;
        }
        scopes.push(scope as Scope);
      }
      return scopes;
    })
    .optional(),
  website: z.string().url().optional(),
});

app.post("/", async (c) => {
  const result = await requestBody(c.req, applicationSchema);

  if (!result.success) {
    logger.debug("Invalid request: {error}", { error: result.error.errors });
    return c.json({ error: "invalid_request", zod_error: result.error }, 422);
  }

  const form = result.data;

  const clientId = randomBytes(16);
  const clientSecret = randomBytes(32);

  const uniqueScopes = [
    ...new Set(form.scopes ?? (["read"] satisfies Scope[])),
  ];

  const apps = await db
    .insert(applications)
    .values({
      id: crypto.randomUUID(),
      name: form.client_name ?? "",
      redirectUris: form.redirect_uris ?? [],
      scopes: uniqueScopes,
      website: form.website,
      clientId,
      clientSecret,
      // TODO: Support public clients
      confidential: true,
    } satisfies NewApplication)
    .returning();

  // FIXME: theoretically we could fail to insert the application, in which case
  // `app` would be undefined?
  const app = apps[0];

  const credentialApplication = {
    id: app.id,
    name: app.name,
    website: app.website,
    redirect_uris: app.redirectUris,
    // redirect_uri is deprecated
    redirect_uri: app.redirectUris.join(" "),
    client_id: app.clientId,
    client_secret: app.clientSecret,
    // This is a placeholder for Application Client Secrets potentially expiring:
    client_secret_expires_at: 0,
    // vapid_key is deprecated, it should be fetched from /api/v1/instance instead
    vapid_key: "",
  };

  logger.debug("Created application: {app}", { app: credentialApplication });
  return c.json(credentialApplication);
});

app.get("/verify_credentials", tokenRequired, async (c) => {
  const token = c.get("token");
  const app = token.application;
  return c.json({
    id: app.id,
    name: app.name,
    website: app.website,
    scopes: app.scopes,
    redirect_uris: app.redirectUris,
    redirect_uri: app.redirectUris.join(" "),
  });
});

export default app;<|MERGE_RESOLUTION|>--- conflicted
+++ resolved
@@ -2,10 +2,7 @@
 import { Hono } from "hono";
 import { z } from "zod";
 import { db } from "../../db";
-<<<<<<< HEAD
-=======
 import { randomBytes, requestBody } from "../../helpers";
->>>>>>> 5563405a
 import { type Variables, tokenRequired } from "../../oauth/middleware";
 import {
   type NewApplication,
