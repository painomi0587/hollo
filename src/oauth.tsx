import { zValidator } from "@hono/zod-validator";
import { getLogger } from "@logtape/logtape";
import { eq } from "drizzle-orm";
<<<<<<< HEAD
import { escape } from "es-toolkit";
import { type Context, Hono } from "hono";
import { cors } from "hono/cors";
=======
import { Hono } from "hono";
>>>>>>> 5563405a
import { z } from "zod";

import { db } from "./db.ts";
import { requestBody } from "./helpers.ts";
import { loginRequired } from "./login.ts";
import { OOB_REDIRECT_URI } from "./oauth/constants.ts";
import {
<<<<<<< HEAD
  createAccessToken,
  createAuthorizationCode,
  createClientCredential,
} from "./oauth/helpers";
import type { Variables } from "./oauth/middleware";
import { scopesSchema } from "./oauth/validators";
import {
  type Account,
  type AccountOwner,
  type Application,
  type Scope,
  accessTokens,
  applications,
  scopeEnum,
} from "./schema";
import { renderCustomEmojis } from "./text";
import { uuid } from "./uuid";

const app = new Hono<{ Variables: Variables }>();
=======
  calculatePKCECodeChallenge,
  createAccessGrant,
  createAccessToken,
  createClientCredential,
} from "./oauth/helpers.ts";
import {
  type ClientAuthenticationVariables,
  clientAuthentication,
} from "./oauth/middleware.ts";
import { scopesSchema } from "./oauth/validators.ts";
import { accessGrants, accountOwners, applications } from "./schema.ts";
import { uuid } from "./uuid.ts";

import revokeEndpoint from "./oauth/endpoints/revoke.ts";
import userInfoEndpoint from "./oauth/endpoints/userinfo.ts";

import { AuthorizationPage } from "./pages/oauth/authorization.tsx";
import { AuthorizationCodePage } from "./pages/oauth/authorization_code.tsx";

const logger = getLogger(["hollo", "oauth"]);

const app = new Hono<{ Variables: ClientAuthenticationVariables }>();

const validatePKCEParameters = (
  form: Partial<{ code_challenge: string; code_challenge_method: string }>,
) => {
  if (
    (form.code_challenge && form.code_challenge_method === undefined) ||
    (form.code_challenge_method && form.code_challenge === undefined)
  ) {
    return {
      error: "invalid_request",
      error_description:
        "Missing code_challenge or code_challenge_method parameters",
    };
  }

  if (
    form.code_challenge_method !== undefined &&
    form.code_challenge_method !== "S256"
  ) {
    return {
      error: "invalid_request",
      error_description:
        "PKCE code_challenge_method must be S256, other methods are not supported",
    };
  }
};

app.route("/userinfo", userInfoEndpoint);
app.route("/revoke", revokeEndpoint);
>>>>>>> 5563405a

app.get(
  "/authorize",
  zValidator(
    "query",
    z.object({
      response_type: z.enum(["code"]),
      client_id: z.string(),
      redirect_uri: z.string().url(),
      scope: scopesSchema.optional(),
      state: z.string().optional(),
      // PKCE: we only support S256 code challenges
      code_challenge: z.string().optional(),
      code_challenge_method: z.string().optional(),
    }),
  ),
  loginRequired,
  async (c) => {
    const data = c.req.valid("query");

    const application = await db.query.applications.findFirst({
      where: eq(applications.clientId, data.client_id),
    });
    if (application == null) {
      return c.json({ error: "invalid_client_id" }, 400);
    }

    const scopes = data.scope ?? ["read"];
    if (scopes.some((s) => !application.scopes.includes(s))) {
      return c.json({ error: "invalid_scope" }, 400);
    }

    if (!application.redirectUris.includes(data.redirect_uri)) {
      return c.json({ error: "invalid_redirect_uri" }, 400);
    }

    const pkceValidationError = validatePKCEParameters(data);
    if (pkceValidationError) {
      return c.json(pkceValidationError, 400);
    }

    const accountOwners = await db.query.accountOwners.findMany({
      with: { account: true },
    });

    return c.html(
      <AuthorizationPage
        accountOwners={accountOwners}
        application={application}
        redirectUri={data.redirect_uri}
        scopes={scopes}
        state={data.state}
        codeChallenge={data.code_challenge}
        codeChallengeMethod={data.code_challenge_method}
      />,
    );
  },
);

app.post(
  "/authorize",
  loginRequired,
  zValidator(
    "form",
    z.object({
      account_id: uuid,
      application_id: uuid,
      redirect_uri: z.string().url(),
      scopes: scopesSchema,
      state: z.string().optional(),
      // we only support S256:
      code_challenge: z.string().optional(),
      code_challenge_method: z.string().optional(),
      decision: z.enum(["allow", "deny"]),
    }),
  ),
  async (c) => {
    const form = c.req.valid("form");

    const application = await db.query.applications.findFirst({
      where: eq(applications.id, form.application_id),
    });
    if (application == null) {
      return c.notFound();
    }

<<<<<<< HEAD
=======
    const accountOwner = await db.query.accountOwners.findFirst({
      where: eq(accountOwners.id, form.account_id),
    });
    if (accountOwner == null) {
      return c.notFound();
    }

    const pkceValidationError = validatePKCEParameters(form);
    if (pkceValidationError) {
      return c.json(pkceValidationError, 400);
    }

>>>>>>> 5563405a
    if (form.scopes.some((s) => !application.scopes.includes(s))) {
      return c.json({ error: "invalid_scope" }, 400);
    }

    if (!application.redirectUris.includes(form.redirect_uri)) {
      return c.json({ error: "invalid_redirect_uri" }, 400);
    }

    const url = new URL(form.redirect_uri);
    if (form.decision === "deny") {
      url.searchParams.set("error", "access_denied");
      url.searchParams.set(
        "error_description",
        "The resource owner or authorization server denied the request.",
      );
    } else {
<<<<<<< HEAD
      const code = await createAuthorizationCode(
        application.id,
        form.account_id,
        form.scopes,
      );

      if (form.redirect_uri === "urn:ietf:wg:oauth:2.0:oob") {
=======
      const accessGrant = await createAccessGrant(
        application.id,
        accountOwner.id,
        form.scopes,
        form.redirect_uri,
        form.code_challenge,
        form.code_challenge_method,
      );

      if (form.redirect_uri === OOB_REDIRECT_URI) {
>>>>>>> 5563405a
        return c.html(
          <AuthorizationCodePage
            application={application}
            code={accessGrant.code}
          />,
        );
      }

<<<<<<< HEAD
      url.searchParams.set("code", code);
=======
      url.searchParams.set("code", accessGrant.code);
>>>>>>> 5563405a

      if (form.state != null) {
        url.searchParams.set("state", form.state);
      }
    }
    return c.redirect(url.href);
  },
);

const INVALID_GRANT_ERROR_DESCRIPTION =
  "The provided authorization code is invalid, expired, revoked, " +
  "does not match the redirection URI used in the authorization " +
  "request, or was issued to another client.";

<<<<<<< HEAD
app.post("/token", cors(), async (c) => {
  let form: z.infer<typeof tokenRequestSchema>;
  const contentType = c.req.header("Content-Type");
  if (
    contentType === "application/json" ||
    contentType?.match(/^application\/json\s*;/)
  ) {
    const json = await c.req.json();
    const result = await tokenRequestSchema.safeParseAsync(json);
    if (!result.success) {
      return c.json({ error: "Invalid request", zod_error: result.error }, 400);
    }
    form = result.data;
  } else {
    const formData = await c.req.parseBody();
    const result = await tokenRequestSchema.safeParseAsync(formData);
    if (!result.success) {
      return c.json({ error: "Invalid request", zod_error: result.error }, 400);
    }
    form = result.data;
  }

  const application = await db.query.applications.findFirst({
    where: eq(applications.clientId, form.client_id),
  });
  if (application == null || application.clientSecret !== form.client_secret) {
    return c.json(
      {
        error: "invalid_client",
        error_description:
          "Client authentication failed due to unknown client, " +
          "no client authentication included, or unsupported authentication " +
          "method.",
      },
      401,
    );
  }
  if (form.scope?.some((s) => !application.scopes.includes(s))) {
    return c.json(
      {
        error: "invalid_scope",
        error_description:
          "The requested scope is invalid, unknown, or malformed.",
      },
      400,
    );
  }
  if (form.grant_type === "authorization_code") {
    if (form.code == null) {
=======
const INVALID_GRANT_ERROR = {
  error: "invalid_grant",
  error_description: INVALID_GRANT_ERROR_DESCRIPTION,
};

const tokenRequestSchema = z.discriminatedUnion("grant_type", [
  // Use z.object() instead of z.strictObject() to allow clients to send
  // additional parameters like 'redirect_uri' which are commonly sent but not
  // required by RFC 6749 for client_credentials grant type.
  // See also <https://github.com/fedify-dev/hollo/issues/163>:
  z.object({
    grant_type: z.literal("client_credentials"),
    scope: scopesSchema.optional(),
    // client_id and client_secret are present but consumed by the
    // clientAuthentication middleware:
    client_id: z.string().optional(),
    client_secret: z.string().optional(),
  }),
  // Use z.object() instead of z.strictObject() to allow clients to send
  // additional parameters like 'scope' which are commonly sent but not
  // required by RFC 6749 for authorization_code grant type.
  // See also <https://github.com/fedify-dev/hollo/issues/163>:
  z.object({
    grant_type: z.literal("authorization_code"),
    redirect_uri: z.string().url(),
    code: z.string(),
    code_verifier: z.string().optional(),
    // client_id and client_secret are present but consumed by the
    // clientAuthentication middleware:
    client_id: z.string().optional(),
    client_secret: z.string().optional(),
  }),
]);

app.post("/token", clientAuthentication, async (c) => {
  const client = c.get("client");
  const result = await requestBody(c.req, tokenRequestSchema);

  if (!result.success) {
    if (
      result.error.errors.length === 1 &&
      result.error.errors[0].code === "invalid_union_discriminator"
    ) {
>>>>>>> 5563405a
      return c.json(
        {
          error: "unsupported_grant_type",
          error_description:
            "The authorization grant type is not supported by the authorization server.",
        },
        400,
      );
    }

    return c.json({ error: "invalid_request", zod_error: result.error }, 400);
  }

  const form = result.data;
  if (form.grant_type === "authorization_code") {
    const authorizationCode = form.code;

    return await db
      .transaction(
        async (tx) => {
          const accessGrantResult = await tx
            .select()
            .from(accessGrants)
            .for("update")
            .where(eq(accessGrants.code, authorizationCode))
            .limit(1);

          const accessGrant = accessGrantResult[0];

          if (
            accessGrant === undefined ||
            accessGrant.applicationId !== client.id ||
            accessGrant?.revoked !== null
          ) {
            return c.json(INVALID_GRANT_ERROR, 400);
          }

          if (accessGrant.codeChallenge && accessGrant.codeChallengeMethod) {
            if (
              !form.code_verifier ||
              accessGrant.codeChallengeMethod !== "S256"
            ) {
              return c.json(INVALID_GRANT_ERROR, 400);
            }

            const expectedCodeChallenge = await calculatePKCECodeChallenge(
              form.code_verifier,
            );

            if (expectedCodeChallenge !== accessGrant.codeChallenge) {
              return c.json(INVALID_GRANT_ERROR, 400);
            }
          }

          const notAfter =
            accessGrant.created.valueOf() + accessGrant.expiresIn;
          if (Date.now() > notAfter) {
            return c.json(INVALID_GRANT_ERROR, 400);
          }

          if (accessGrant.redirectUri !== form.redirect_uri) {
            return c.json(INVALID_GRANT_ERROR, 400);
          }

          // Revoke the access grant:
          await tx
            .update(accessGrants)
            .set({
              revoked: new Date(),
            })
            .where(eq(accessGrants.id, accessGrant.id));

          // create the access token
          const accessToken = await createAccessToken(accessGrant, tx);

          /* v8 ignore start */
          // TODO: This scenario requires an insert to the database failing, so not sure how to test:
          if (accessToken === undefined) {
            return c.json(
              {
                error: "server_error",
                error_description:
                  "We could not issue an access token at this time",
              },
              500,
            );
          }
          /* v8 ignore stop */

          return c.json(
            {
              access_token: accessToken.token,
              token_type: accessToken.type,
              scope: accessToken.scope,
              created_at: accessToken.created,
            },
            200,
          );
        },
        {
          accessMode: "read write",
          isolationLevel: "serializable",
          deferrable: true,
        },
      )
      /* v8 ignore start */
      /* I'm not sure how we'd ever test this scenario */
      .catch((err) => {
        logger.error("An unknown error occurred", err);

<<<<<<< HEAD
    const token = await db.query.accessTokens.findFirst({
      where: eq(accessTokens.code, form.code),
      with: { application: true },
    });

    if (token == null || token.grant_type !== "authorization_code") {
=======
        return c.json(
          {
            error: "server_error",
            error_description:
              "We could not issue an access token at this time",
          },
          500,
        );
      });
    /* v8 ignore stop */
  }

  if (form.grant_type === "client_credentials") {
    // Public clients cannot use the client_credentials grant flow
    if (!client.confidential) {
>>>>>>> 5563405a
      return c.json(
        {
          error: "unauthorized_client",
          error_description:
            "The authenticated client is not authorized to use this authorization grant type.",
        },
        400,
      );
    }

    if (form.scope?.some((s) => !client.scopes.includes(s))) {
      return c.json(
        {
          error: "invalid_scope",
          error_description:
            "The requested scope is invalid, unknown, or malformed.",
        },
        400,
      );
    }

<<<<<<< HEAD
    const accessToken = await createAccessToken(token);

    return c.json({
      access_token: accessToken.token,
      token_type: accessToken.type,
      scope: accessToken.scope,
      created_at: accessToken.createdAt,
    });
  }

  if (form.grant_type === "client_credentials") {
    const clientCredential = await createClientCredential(
      application,
      form.scope,
    );
=======
    const clientCredential = await createClientCredential(client, form.scope);
>>>>>>> 5563405a

    return c.json({
      access_token: clientCredential.token,
      token_type: clientCredential.type,
      scope: clientCredential.scope,
<<<<<<< HEAD
      created_at: clientCredential.createdAt,
    });
  }

  return c.json(
    {
      error: "unsupported_grant_type",
      error_description:
        "The authorization grant type is not supported by the authorization server.",
    },
    400,
  );
=======
      created_at: clientCredential.created,
    });
  }
>>>>>>> 5563405a
});

export default app;<|MERGE_RESOLUTION|>--- conflicted
+++ resolved
@@ -1,13 +1,7 @@
 import { zValidator } from "@hono/zod-validator";
 import { getLogger } from "@logtape/logtape";
 import { eq } from "drizzle-orm";
-<<<<<<< HEAD
-import { escape } from "es-toolkit";
-import { type Context, Hono } from "hono";
-import { cors } from "hono/cors";
-=======
 import { Hono } from "hono";
->>>>>>> 5563405a
 import { z } from "zod";
 
 import { db } from "./db.ts";
@@ -15,27 +9,6 @@
 import { loginRequired } from "./login.ts";
 import { OOB_REDIRECT_URI } from "./oauth/constants.ts";
 import {
-<<<<<<< HEAD
-  createAccessToken,
-  createAuthorizationCode,
-  createClientCredential,
-} from "./oauth/helpers";
-import type { Variables } from "./oauth/middleware";
-import { scopesSchema } from "./oauth/validators";
-import {
-  type Account,
-  type AccountOwner,
-  type Application,
-  type Scope,
-  accessTokens,
-  applications,
-  scopeEnum,
-} from "./schema";
-import { renderCustomEmojis } from "./text";
-import { uuid } from "./uuid";
-
-const app = new Hono<{ Variables: Variables }>();
-=======
   calculatePKCECodeChallenge,
   createAccessGrant,
   createAccessToken,
@@ -87,7 +60,6 @@
 
 app.route("/userinfo", userInfoEndpoint);
 app.route("/revoke", revokeEndpoint);
->>>>>>> 5563405a
 
 app.get(
   "/authorize",
@@ -174,8 +146,6 @@
       return c.notFound();
     }
 
-<<<<<<< HEAD
-=======
     const accountOwner = await db.query.accountOwners.findFirst({
       where: eq(accountOwners.id, form.account_id),
     });
@@ -188,7 +158,6 @@
       return c.json(pkceValidationError, 400);
     }
 
->>>>>>> 5563405a
     if (form.scopes.some((s) => !application.scopes.includes(s))) {
       return c.json({ error: "invalid_scope" }, 400);
     }
@@ -205,15 +174,6 @@
         "The resource owner or authorization server denied the request.",
       );
     } else {
-<<<<<<< HEAD
-      const code = await createAuthorizationCode(
-        application.id,
-        form.account_id,
-        form.scopes,
-      );
-
-      if (form.redirect_uri === "urn:ietf:wg:oauth:2.0:oob") {
-=======
       const accessGrant = await createAccessGrant(
         application.id,
         accountOwner.id,
@@ -224,7 +184,6 @@
       );
 
       if (form.redirect_uri === OOB_REDIRECT_URI) {
->>>>>>> 5563405a
         return c.html(
           <AuthorizationCodePage
             application={application}
@@ -233,11 +192,7 @@
         );
       }
 
-<<<<<<< HEAD
-      url.searchParams.set("code", code);
-=======
       url.searchParams.set("code", accessGrant.code);
->>>>>>> 5563405a
 
       if (form.state != null) {
         url.searchParams.set("state", form.state);
@@ -252,57 +207,6 @@
   "does not match the redirection URI used in the authorization " +
   "request, or was issued to another client.";
 
-<<<<<<< HEAD
-app.post("/token", cors(), async (c) => {
-  let form: z.infer<typeof tokenRequestSchema>;
-  const contentType = c.req.header("Content-Type");
-  if (
-    contentType === "application/json" ||
-    contentType?.match(/^application\/json\s*;/)
-  ) {
-    const json = await c.req.json();
-    const result = await tokenRequestSchema.safeParseAsync(json);
-    if (!result.success) {
-      return c.json({ error: "Invalid request", zod_error: result.error }, 400);
-    }
-    form = result.data;
-  } else {
-    const formData = await c.req.parseBody();
-    const result = await tokenRequestSchema.safeParseAsync(formData);
-    if (!result.success) {
-      return c.json({ error: "Invalid request", zod_error: result.error }, 400);
-    }
-    form = result.data;
-  }
-
-  const application = await db.query.applications.findFirst({
-    where: eq(applications.clientId, form.client_id),
-  });
-  if (application == null || application.clientSecret !== form.client_secret) {
-    return c.json(
-      {
-        error: "invalid_client",
-        error_description:
-          "Client authentication failed due to unknown client, " +
-          "no client authentication included, or unsupported authentication " +
-          "method.",
-      },
-      401,
-    );
-  }
-  if (form.scope?.some((s) => !application.scopes.includes(s))) {
-    return c.json(
-      {
-        error: "invalid_scope",
-        error_description:
-          "The requested scope is invalid, unknown, or malformed.",
-      },
-      400,
-    );
-  }
-  if (form.grant_type === "authorization_code") {
-    if (form.code == null) {
-=======
 const INVALID_GRANT_ERROR = {
   error: "invalid_grant",
   error_description: INVALID_GRANT_ERROR_DESCRIPTION,
@@ -346,7 +250,6 @@
       result.error.errors.length === 1 &&
       result.error.errors[0].code === "invalid_union_discriminator"
     ) {
->>>>>>> 5563405a
       return c.json(
         {
           error: "unsupported_grant_type",
@@ -457,14 +360,6 @@
       .catch((err) => {
         logger.error("An unknown error occurred", err);
 
-<<<<<<< HEAD
-    const token = await db.query.accessTokens.findFirst({
-      where: eq(accessTokens.code, form.code),
-      with: { application: true },
-    });
-
-    if (token == null || token.grant_type !== "authorization_code") {
-=======
         return c.json(
           {
             error: "server_error",
@@ -480,7 +375,6 @@
   if (form.grant_type === "client_credentials") {
     // Public clients cannot use the client_credentials grant flow
     if (!client.confidential) {
->>>>>>> 5563405a
       return c.json(
         {
           error: "unauthorized_client",
@@ -502,48 +396,15 @@
       );
     }
 
-<<<<<<< HEAD
-    const accessToken = await createAccessToken(token);
-
-    return c.json({
-      access_token: accessToken.token,
-      token_type: accessToken.type,
-      scope: accessToken.scope,
-      created_at: accessToken.createdAt,
-    });
-  }
-
-  if (form.grant_type === "client_credentials") {
-    const clientCredential = await createClientCredential(
-      application,
-      form.scope,
-    );
-=======
     const clientCredential = await createClientCredential(client, form.scope);
->>>>>>> 5563405a
 
     return c.json({
       access_token: clientCredential.token,
       token_type: clientCredential.type,
       scope: clientCredential.scope,
-<<<<<<< HEAD
-      created_at: clientCredential.createdAt,
-    });
-  }
-
-  return c.json(
-    {
-      error: "unsupported_grant_type",
-      error_description:
-        "The authorization grant type is not supported by the authorization server.",
-    },
-    400,
-  );
-=======
       created_at: clientCredential.created,
     });
   }
->>>>>>> 5563405a
 });
 
 export default app;