import { and, eq, or } from "drizzle-orm";
import { Hono } from "hono";
import { Layout } from "../../components/Layout.tsx";
import { Post as PostView } from "../../components/Post.tsx";
import db from "../../db.ts";
import {
  type Account,
  type AccountOwner,
  type Medium,
  type Poll,
  type PollOption,
  type Post,
  type Reaction,
  accountOwners,
  posts,
} from "../../schema.ts";
import { isUuid } from "../../uuid.ts";

const profilePost = new Hono();

profilePost.get<"/:handle{@[^/]+}/:id{[-a-f0-9]+}">(async (c) => {
  let handle = c.req.param("handle");
  const postId = c.req.param("id");
  if (!isUuid(postId)) return c.notFound();
  if (handle.startsWith("@")) handle = handle.substring(1);
  const accountOwner = await db.query.accountOwners.findFirst({
    where: eq(accountOwners.handle, handle),
  });
  if (accountOwner == null) return c.notFound();
  const post = await db.query.posts.findFirst({
    where: and(
      eq(posts.accountId, accountOwner.id),
      eq(posts.id, postId),
      or(eq(posts.visibility, "public"), eq(posts.visibility, "unlisted")),
    ),
    with: {
      account: true,
      media: true,
      poll: { with: { options: true } },
      sharing: {
        with: {
          account: true,
          media: true,
          poll: { with: { options: true } },
          replyTarget: { with: { account: true } },
          quoteTarget: {
            with: {
              account: true,
              media: true,
              poll: { with: { options: true } },
              replyTarget: { with: { account: true } },
              reactions: true,
            },
          },
          reactions: true,
        },
      },
      replyTarget: { with: { account: true } },
      quoteTarget: {
        with: {
          account: true,
          media: true,
          poll: { with: { options: true } },
          replyTarget: { with: { account: true } },
          reactions: true,
        },
      },
      replies: {
        with: {
          account: true,
          media: true,
          poll: { with: { options: true } },
          sharing: {
            with: {
              account: true,
              media: true,
              poll: { with: { options: true } },
              replyTarget: { with: { account: true } },
              quoteTarget: {
                with: {
                  account: true,
                  media: true,
                  poll: { with: { options: true } },
                  replyTarget: { with: { account: true } },
                  reactions: true,
                },
              },
              reactions: true,
            },
          },
          replyTarget: { with: { account: true } },
          quoteTarget: {
            with: {
              account: true,
              media: true,
              poll: { with: { options: true } },
              replyTarget: { with: { account: true } },
              reactions: true,
            },
          },
          reactions: true,
        },
      },
      reactions: true,
    },
  });
  if (post == null) return c.notFound();
  return c.html(<PostPage post={post} accountOwner={accountOwner} />);
});

interface PostPageProps {
  readonly accountOwner: AccountOwner;
  readonly post: Post & {
    account: Account;
    media: Medium[];
    poll: (Poll & { options: PollOption[] }) | null;
    sharing:
      | (Post & {
          account: Account;
          media: Medium[];
          poll: (Poll & { options: PollOption[] }) | null;
          replyTarget: (Post & { account: Account }) | null;
          quoteTarget:
            | (Post & {
                account: Account;
                media: Medium[];
                poll: (Poll & { options: PollOption[] }) | null;
                replyTarget: (Post & { account: Account }) | null;
                reactions: Reaction[];
              })
            | null;
          reactions: Reaction[];
        })
      | null;
    replyTarget: (Post & { account: Account }) | null;
    quoteTarget:
      | (Post & {
          account: Account;
          media: Medium[];
          poll: (Poll & { options: PollOption[] }) | null;
          replyTarget: (Post & { account: Account }) | null;
          reactions: Reaction[];
        })
      | null;
    replies: (Post & {
      account: Account;
      media: Medium[];
      poll: (Poll & { options: PollOption[] }) | null;
      sharing:
        | (Post & {
            account: Account;
            media: Medium[];
            poll: (Poll & { options: PollOption[] }) | null;
            replyTarget: (Post & { account: Account }) | null;
            quoteTarget:
              | (Post & {
                  account: Account;
                  media: Medium[];
                  poll: (Poll & { options: PollOption[] }) | null;
                  replyTarget: (Post & { account: Account }) | null;
                  reactions: Reaction[];
                })
              | null;
            reactions: Reaction[];
          })
        | null;
      replyTarget: (Post & { account: Account }) | null;
      quoteTarget:
        | (Post & {
            account: Account;
            media: Medium[];
            poll: (Poll & { options: PollOption[] }) | null;
            replyTarget: (Post & { account: Account }) | null;
            reactions: Reaction[];
          })
        | null;
      reactions: Reaction[];
    })[];
    reactions: Reaction[];
  };
}

function PostPage({ post, accountOwner }: PostPageProps) {
  const summary =
    post.summary ??
    ((post.content ?? "").length > 30
      ? `${(post.content ?? "").substring(0, 30)}…`
      : (post.content ?? ""));
  return (
    <Layout
      title={`${summary} — ${post.account.name}`}
      shortTitle={summary}
      description={post.summary ?? post.content}
      imageUrl={post.account.avatarUrl}
      url={post.url ?? post.iri}
<<<<<<< HEAD
=======
      links={[
        { rel: "alternate", type: "application/activity+json", href: post.iri },
      ]}
>>>>>>> 5563405a
      themeColor={accountOwner.themeColor}
    >
      <PostView post={post} />
      {post.replies.map((reply) => (
        <PostView post={reply} />
      ))}
    </Layout>
  );
}

export default profilePost;<|MERGE_RESOLUTION|>--- conflicted
+++ resolved
@@ -193,12 +193,9 @@
       description={post.summary ?? post.content}
       imageUrl={post.account.avatarUrl}
       url={post.url ?? post.iri}
-<<<<<<< HEAD
-=======
       links={[
         { rel: "alternate", type: "application/activity+json", href: post.iri },
       ]}
->>>>>>> 5563405a
       themeColor={accountOwner.themeColor}
     >
       <PostView post={post} />
