--- conflicted
+++ resolved
@@ -12,13 +12,8 @@
         specifier: ^3.716.0
         version: 3.716.0(@aws-sdk/client-sso-oidc@3.716.0(@aws-sdk/client-sts@3.716.0))
       '@fedify/fedify':
-<<<<<<< HEAD
-        specifier: ~1.5.3
-        version: 1.5.3(web-streams-polyfill@3.3.3)
-=======
-        specifier: ~1.4.13
-        version: 1.4.13(web-streams-polyfill@3.3.3)
->>>>>>> c5718032
+        specifier: ~1.5.5
+        version: 1.5.5(web-streams-polyfill@3.3.3)
       '@fedify/markdown-it-hashtag':
         specifier: ~0.2.0
         version: 0.2.0
@@ -1166,17 +1161,12 @@
     resolution: {integrity: sha512-vBZP4NlzfOlerQTnba4aqZoMhE/a9HY7HRqoOPaETQcSQuWEIyZMHGfVu6w9wGtGK5fED5qRs2DteVCjOH60sA==}
     engines: {node: '>=14'}
 
-<<<<<<< HEAD
   '@fedify/fedify@1.5.0':
     resolution: {integrity: sha512-gGD8+mwkLsavBoj/qyfhMD8Tnv9+hid59NrQ6ZrD5Zn5rWvq4LleU09GF78OqPWdSLY03ihxb6+EArcsb5VZCA==}
     engines: {bun: '>=1.1.0', deno: '>=2.0.0', node: '>=20.0.0'}
 
-  '@fedify/fedify@1.5.3':
-    resolution: {integrity: sha512-s4ev+HMu6TNH1/RMNvIGvyn17D2dahq8Fpn/aDuBBngi0rHuOodZsoOnQMvEl9MoU0isv9GhPq5BP8oPYSmGaw==}
-=======
-  '@fedify/fedify@1.4.13':
-    resolution: {integrity: sha512-98p/pL4eiyNc+iYSt+Pfw3tn6dqVMC7Y0RIOagiMKWmVk0Rf0hSLn/oW8DkmSZRFR4DKkIxXITzf8du2rR+SOA==}
->>>>>>> c5718032
+  '@fedify/fedify@1.5.5':
+    resolution: {integrity: sha512-hGlbCJniYF67p9kg6O8ugadM0CZUpxoX0iF21jV+NN+XzKKwTnDJIi1X7oZuzgXvcgUtxKcpJL6T4oUEPuGExA==}
     engines: {bun: '>=1.1.0', deno: '>=2.0.0', node: '>=20.0.0'}
 
   '@fedify/markdown-it-hashtag@0.2.0':
@@ -4781,7 +4771,6 @@
 
   '@fastify/busboy@2.1.1': {}
 
-<<<<<<< HEAD
   '@fedify/fedify@1.5.0(web-streams-polyfill@3.3.3)':
     dependencies:
       '@deno/shim-crypto': 0.3.1
@@ -4804,10 +4793,7 @@
     transitivePeerDependencies:
       - web-streams-polyfill
 
-  '@fedify/fedify@1.5.3(web-streams-polyfill@3.3.3)':
-=======
-  '@fedify/fedify@1.4.13(web-streams-polyfill@3.3.3)':
->>>>>>> c5718032
+  '@fedify/fedify@1.5.5(web-streams-polyfill@3.3.3)':
     dependencies:
       '@deno/shim-crypto': 0.3.1
       '@deno/shim-deno': 0.18.2
@@ -4840,14 +4826,9 @@
   '@fedify/postgres@0.3.0(web-streams-polyfill@3.3.3)':
     dependencies:
       '@deno/shim-deno': 0.18.2
-<<<<<<< HEAD
       '@fedify/fedify': 1.5.0(web-streams-polyfill@3.3.3)
       '@js-temporal/polyfill': 0.5.1
       '@logtape/logtape': 0.9.1
-=======
-      '@fedify/fedify': 1.4.13(web-streams-polyfill@3.3.3)
-      '@js-temporal/polyfill': 0.4.4
->>>>>>> c5718032
       postgres: 3.4.5
     transitivePeerDependencies:
       - web-streams-polyfill
@@ -6856,7 +6837,7 @@
 
   pkijs@3.2.4:
     dependencies:
-      '@noble/hashes': 1.6.1
+      '@noble/hashes': 1.8.0
       asn1js: 3.0.5
       bytestreamjs: 2.0.1
       pvtsutils: 1.3.6
