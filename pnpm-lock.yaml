--- conflicted
+++ resolved
@@ -12,13 +12,8 @@
         specifier: ^3.716.0
         version: 3.716.0(@aws-sdk/client-sso-oidc@3.716.0(@aws-sdk/client-sts@3.716.0))
       '@fedify/fedify':
-<<<<<<< HEAD
-        specifier: 1.4.0-dev.607
-        version: 1.4.0-dev.607(web-streams-polyfill@3.3.3)
-=======
-        specifier: ^1.3.6
-        version: 1.3.6(web-streams-polyfill@3.3.3)
->>>>>>> f19829b3
+        specifier: 1.4.0-dev.623
+        version: 1.4.0-dev.623(web-streams-polyfill@3.3.3)
       '@fedify/markdown-it-hashtag':
         specifier: 0.2.0
         version: 0.2.0
@@ -940,8 +935,8 @@
     resolution: {integrity: sha512-3jat+xhgPyvoLaiekEU/iLuEtwAlM5MneSF0HNx8T/4HgTDbrM/LZc4qJkgziXbqrPxpdj8t0oWKXWyXNpIvBg==}
     engines: {bun: '>=1.1.0', deno: '>=2.0.0', node: '>=20.0.0'}
 
-  '@fedify/fedify@1.4.0-dev.607':
-    resolution: {integrity: sha512-v+7U2osrR4z02lCOtnkJxqowYRVw8YFGU2BxS5kSH17+wjQNqtiApHCOKP8riWVreFREiHumijEVPNVo6yimAw==}
+  '@fedify/fedify@1.4.0-dev.623':
+    resolution: {integrity: sha512-zl0NBQjXAvX/9urVfLAlnZeiOv817Tj3eetiLcFNISZnn6oWJlXeoDERyAxiufnvjNbBOOkMHbgqFt+ZjrwLzg==}
     engines: {bun: '>=1.1.0', deno: '>=2.0.0', node: '>=20.0.0'}
 
   '@fedify/markdown-it-hashtag@0.2.0':
@@ -2445,14 +2440,14 @@
   '@aws-crypto/crc32@5.2.0':
     dependencies:
       '@aws-crypto/util': 5.2.0
-      '@aws-sdk/types': 3.713.0
+      '@aws-sdk/types': 3.714.0
       tslib: 2.8.1
     optional: true
 
   '@aws-crypto/crc32c@5.2.0':
     dependencies:
       '@aws-crypto/util': 5.2.0
-      '@aws-sdk/types': 3.713.0
+      '@aws-sdk/types': 3.714.0
       tslib: 2.8.1
     optional: true
 
@@ -2460,7 +2455,7 @@
     dependencies:
       '@aws-crypto/supports-web-crypto': 5.2.0
       '@aws-crypto/util': 5.2.0
-      '@aws-sdk/types': 3.713.0
+      '@aws-sdk/types': 3.714.0
       '@aws-sdk/util-locate-window': 3.723.0
       '@smithy/util-utf8': 2.3.0
       tslib: 2.8.1
@@ -3700,7 +3695,7 @@
     transitivePeerDependencies:
       - web-streams-polyfill
 
-  '@fedify/fedify@1.4.0-dev.607(web-streams-polyfill@3.3.3)':
+  '@fedify/fedify@1.4.0-dev.623(web-streams-polyfill@3.3.3)':
     dependencies:
       '@deno/shim-crypto': 0.3.1
       '@deno/shim-deno': 0.18.2
@@ -4707,7 +4702,7 @@
 
   '@types/ws@8.5.14':
     dependencies:
-      '@types/node': 20.12.14
+      '@types/node': 22.10.2
     optional: true
 
   abort-controller@3.0.0:
