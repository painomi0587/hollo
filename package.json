--- conflicted
+++ resolved
@@ -1,11 +1,7 @@
 {
   "name": "@fedify/hollo",
   "description": "Federated single-user microblogging software",
-<<<<<<< HEAD
   "version": "0.4.10",
-=======
-  "version": "0.3.9",
->>>>>>> 90b21379
   "private": true,
   "type": "module",
   "scripts": {
@@ -17,15 +13,8 @@
     "rebuild-timelines": "tsx --env-file-if-exists=.env scripts/rebuild-timelines.ts"
   },
   "dependencies": {
-<<<<<<< HEAD
     "@aws-sdk/credential-providers": "^3.716.0",
-    "@fedify/fedify": "^1.3.10",
-=======
-    "@aws-sdk/client-s3": "^3.577.0",
-    "@aws-sdk/credential-providers": "^3.577.0",
-    "@aws-sdk/s3-request-presigner": "^3.577.0",
     "@fedify/fedify": "^1.3.11",
->>>>>>> 90b21379
     "@fedify/markdown-it-hashtag": "0.2.0",
     "@fedify/markdown-it-mention": "^0.1.1",
     "@fedify/postgres": "^0.2.2",
